/* SPDX-License-Identifier: BSD-2-Clause */
/*
 * Copyright (C) 2019, Raspberry Pi Ltd
 *
 * ISP controller interface
 */
#pragma once

/*
 * The Controller is simply a container for a collecting together a number of
 * "control algorithms" (such as AWB etc.) and for running them all in a
 * convenient manner.
 */

#include <vector>
#include <string>

#include <libcamera/base/utils.h>
#include "libcamera/internal/yaml_parser.h"

#include "camera_mode.h"
#include "device_status.h"
#include "metadata.h"
#include "statistics.h"

namespace RPiController {

/*
 * The following structures are used to export the CNN input/output tensor information
 * through the rpi::CnnOutputTensorInfo and rpi::CnnInputTensorInfo controls.
 * Applications must cast the span to these structures exactly.
 */
static constexpr unsigned int NetworkNameLen = 64;
static constexpr unsigned int MaxNumTensors = 16;
static constexpr unsigned int MaxNumDimensions = 16;

struct OutputTensorInfo {
	uint32_t tensorDataNum;
	uint32_t numDimensions;
	uint16_t size[MaxNumDimensions];
};

struct CnnOutputTensorInfo {
	char networkName[NetworkNameLen];
	uint32_t numTensors;
	OutputTensorInfo info[MaxNumTensors];
};

struct CnnInputTensorInfo {
	char networkName[NetworkNameLen];
	uint32_t width;
	uint32_t height;
	uint32_t numChannels;
};

struct CnnKpiInfo {
	uint32_t dnnRuntime;
	uint32_t dspRuntime;
};

class Algorithm;
typedef std::unique_ptr<Algorithm> AlgorithmPtr;

/*
 * The Controller holds a pointer to some global_metadata, which is how
 * different controllers and control algorithms within them can exchange
 * information. The Prepare function returns a pointer to metadata for this
 * specific image, and which should be passed on to the Process function.
 */

class Controller
{
public:
	struct HardwareConfig {
		libcamera::Size agcRegions;
		libcamera::Size agcZoneWeights;
		libcamera::Size awbRegions;
		libcamera::Size cacRegions;
		libcamera::Size focusRegions;
		unsigned int numHistogramBins;
		unsigned int numGammaPoints;
		unsigned int pipelineWidth;
		bool statsInline;
		libcamera::utils::Duration minPixelProcessingTime;
<<<<<<< HEAD
		bool cfeDataBufferStrided;
=======
		bool dataBufferStrided;
>>>>>>> 3feb4df7
	};

	Controller();
	~Controller();
	int read(char const *filename);
	void initialise();
	void switchMode(CameraMode const &cameraMode, Metadata *metadata);
	void prepare(Metadata *imageMetadata);
	void process(StatisticsPtr stats, Metadata *imageMetadata);
	Metadata &getGlobalMetadata();
	Algorithm *getAlgorithm(std::string const &name) const;
	const std::string &getTarget() const;
	const HardwareConfig &getHardwareConfig() const;

protected:
	int createAlgorithm(const std::string &name, const libcamera::YamlObject &params);

	Metadata globalMetadata_;
	std::vector<AlgorithmPtr> algorithms_;
	bool switchModeCalled_;

private:
	std::string target_;
};

} /* namespace RPiController */<|MERGE_RESOLUTION|>--- conflicted
+++ resolved
@@ -82,11 +82,7 @@
 		unsigned int pipelineWidth;
 		bool statsInline;
 		libcamera::utils::Duration minPixelProcessingTime;
-<<<<<<< HEAD
-		bool cfeDataBufferStrided;
-=======
 		bool dataBufferStrided;
->>>>>>> 3feb4df7
 	};
 
 	Controller();
